--- conflicted
+++ resolved
@@ -197,11 +197,7 @@
 	@Override
 	public void flush() throws IOException {
 		if(!dirty) return;
-<<<<<<< HEAD
-		long now = System.currentTimeMillis() * 1000l * 1000l;
-=======
 		long now = fs.currentTime();
->>>>>>> 4f0f7a44
 		inode.getStat().setMtime(now);
 		inode.setChangedFrom(fs.baseRevision);
 		inode.setModifiedTime(now);
