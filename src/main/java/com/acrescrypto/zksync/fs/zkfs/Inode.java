package com.acrescrypto.zksync.fs.zkfs;

import java.io.IOException;
import java.nio.ByteBuffer;
<<<<<<< HEAD
=======

import org.bouncycastle.util.Arrays;
>>>>>>> 4f0f7a44

import com.acrescrypto.zksync.Util;
import com.acrescrypto.zksync.fs.Stat;

public class Inode implements Comparable<Inode> {
	protected Stat stat;
	protected int nlink;
	protected byte flags;
	protected long modifiedTime; // last time we modified inode or file data. can't use stat.ctime, since users own that.
	protected RefTag refTag;
	protected RefTag changedFrom; // last revision reftag with previous version
	protected ZKFS fs;
	
	// TODO: modifying metadata, like nlink or stat, should update modifiedTime. test for this.
	
	/* TODO: ctime semantics
	 * Right now, ctime is treated as a "creation time," as in NTFS. Instead, it should be "change time" for inode
	 * data. This is important for diff merges, where we need to be abel to differentiate between changes to a
	 * directory's structure, and to its metadata.
	 */
	
	public static final byte FLAG_RETAIN = 1 << 0;
	
	public static Inode defaultRootInode(ZKFS fs) {
		Inode blank = new Inode(fs);
		Stat stat = new Stat();
		long now = System.currentTimeMillis()*1000l*1000l;
		stat.setAtime(now);
		stat.setMtime(now);
		stat.setCtime(now);
		stat.setUser("zksync");
		stat.setGroup("zksync");
		
		blank.setStat(stat);
		blank.setFlags(FLAG_RETAIN);
		blank.setRefTag(RefTag.blank(fs.archive));
		blank.setModifiedTime(now);
		return blank;
	}
	
	public Inode(ZKFS fs) {
		this.fs = fs;
		this.stat = new Stat();
		this.changedFrom = fs.baseRevision;
	}
	
	public Inode(ZKFS fs, byte[] serialized) {
		this.fs = fs;
		deserialize(serialized);
	}
	
	public void setStat(Stat stat) {
		this.stat = stat;
	}
	
	public Stat getStat() {
		return stat;
	}
	
	public int getNlink() {
		return nlink;
	}
	
	public void setNlink(int nlink) {
		this.nlink = nlink;
	}
	
	public int getFlags() {
		return flags;
	}
	
	public void setFlags(byte flags) {
		this.flags = flags;
	}

	public RefTag getRefTag() {
		return refTag;
	}

	public void setRefTag(RefTag refTag) {
		this.refTag = refTag;
	}
	
	public RefTag getChangedFrom() {
		return changedFrom;
	}

	public void setChangedFrom(RefTag changedFrom) {
		this.changedFrom = changedFrom;
	}
	
	public long getModifiedTime() {
		return modifiedTime;
	}
	
	public void setModifiedTime(long modifiedTime) {
		this.modifiedTime = modifiedTime;
	}
	
	public byte[] serialize() {
		int size = stat.getStorageSize() + 8 + 2*4 + 1 + 2*(RefTag.REFTAG_EXTRA_DATA_SIZE+fs.archive.crypto.hashLength());
		ByteBuffer buf = ByteBuffer.allocate(size);
		buf.putInt(size-4);
		buf.put(stat.serialize());
		buf.putLong(modifiedTime);
		buf.putInt(nlink);
		buf.put(flags);
		buf.put(refTag.getBytes());
		buf.put(changedFrom.getBytes());
		assert(!buf.hasRemaining());
		
		return buf.array();
	}
	
	public void deserialize(byte[] serialized) {
		ByteBuffer buf = ByteBuffer.wrap(serialized);
		buf.getInt(); // inode size; skip
		int statLen = buf.getInt();
		
		buf.position(buf.position()-4); // Stat constructor expects to see statLen at start
		byte[] serializedStat = new byte[statLen];
		buf.get(serializedStat, 0, statLen);
		this.stat = new Stat(serializedStat);
		
		this.modifiedTime = buf.getLong();
		this.nlink = buf.getInt();
		this.flags = buf.get();
		
		byte[] refTagBytes = new byte[fs.archive.crypto.hashLength() + RefTag.REFTAG_EXTRA_DATA_SIZE];
		buf.get(refTagBytes);
		this.refTag = new RefTag(fs.archive, refTagBytes);
		
		buf.get(refTagBytes);
		this.changedFrom = new RefTag(fs.archive, refTagBytes);
	}
	
	public void addLink() {
		nlink++;
	}
	
	public void removeLink() {
		nlink--;
		if((flags & FLAG_RETAIN) == 0 && nlink == 0) {
			try {
				fs.getInodeTable().unlink(stat.getInodeId());
			} catch (IOException e) {
				throw new IllegalStateException();
			}
		}
	}
	
	public int hashCode() {
		return ByteBuffer.wrap(refTag.getBytes()).getInt();
	}
	
	public boolean equals(Object other) {
		if(!other.getClass().equals(this.getClass())) return false;
		Inode __other = (Inode) other;
<<<<<<< HEAD
		if(!refTag.equals(__other.refTag)) return false;
		if(!changedFrom.equals(__other.changedFrom)) return false;
		if(flags != __other.flags) return false;
		if(nlink != __other.nlink) return false;
		if(!stat.equals(__other.stat)) return false;
		// intentionally exclude modifiedTime, since otherwise we won't notice when two revisions are the same in a merge
=======
		
		if(!refTag.equals(__other.refTag)) return false;
		if(!changedFrom.equals(__other.changedFrom)) return false;
		if(flags != __other.flags) return false;
		if(!stat.equals(__other.stat)) return false;
		// intentionally exclude modifiedTime, since otherwise we won't notice when two revisions are the same in a merge
		// also skip nlink, since that confuses diffs involving hardlinks
>>>>>>> 4f0f7a44
		return true;
	}
	
	public String toString() {
		return String.format("%d (%08x) - %d %d bytes, %d %d %s", stat.getInodeId(), hashCode(), nlink, stat.getSize(), stat.getMtime(), stat.getAtime(), Util.bytesToHex(refTag.tag));
	}

	@Override
	public int compareTo(Inode o) {
		/* Note that compareTo is very different from equals. equals might be true while compareTo != 0.
		 * equals leaves out modifiedTime to allow detection of identical revisions; compareTo uses modifiedTime as
		 * its first key, to allow time-wise sorting.
		 */
		int c;
		if(modifiedTime != o.modifiedTime) return modifiedTime < o.modifiedTime ? -1 : 1;
		if((c = Arrays.compareUnsigned(changedFrom.getBytes(), o.changedFrom.getBytes())) != 0) return c;
		return Arrays.compareUnsigned(serialize(), o.serialize());
	}
	
	public Inode clone(ZKFS fs) {
		return new Inode(fs, serialize());
	}
}<|MERGE_RESOLUTION|>--- conflicted
+++ resolved
@@ -2,11 +2,8 @@
 
 import java.io.IOException;
 import java.nio.ByteBuffer;
-<<<<<<< HEAD
-=======
 
 import org.bouncycastle.util.Arrays;
->>>>>>> 4f0f7a44
 
 import com.acrescrypto.zksync.Util;
 import com.acrescrypto.zksync.fs.Stat;
@@ -165,14 +162,6 @@
 	public boolean equals(Object other) {
 		if(!other.getClass().equals(this.getClass())) return false;
 		Inode __other = (Inode) other;
-<<<<<<< HEAD
-		if(!refTag.equals(__other.refTag)) return false;
-		if(!changedFrom.equals(__other.changedFrom)) return false;
-		if(flags != __other.flags) return false;
-		if(nlink != __other.nlink) return false;
-		if(!stat.equals(__other.stat)) return false;
-		// intentionally exclude modifiedTime, since otherwise we won't notice when two revisions are the same in a merge
-=======
 		
 		if(!refTag.equals(__other.refTag)) return false;
 		if(!changedFrom.equals(__other.changedFrom)) return false;
@@ -180,7 +169,6 @@
 		if(!stat.equals(__other.stat)) return false;
 		// intentionally exclude modifiedTime, since otherwise we won't notice when two revisions are the same in a merge
 		// also skip nlink, since that confuses diffs involving hardlinks
->>>>>>> 4f0f7a44
 		return true;
 	}
 	
