package com.acrescrypto.zksync.fs.zkfs.resolver;

import java.io.IOException;
import java.util.ArrayList;
import java.util.Collections;
import java.util.List;

import com.acrescrypto.zksync.exceptions.DiffResolutionException;
import com.acrescrypto.zksync.fs.zkfs.Inode;
import com.acrescrypto.zksync.fs.zkfs.RefTag;
import com.acrescrypto.zksync.fs.zkfs.ZKArchive;
import com.acrescrypto.zksync.fs.zkfs.ZKDirectory;
import com.acrescrypto.zksync.fs.zkfs.ZKFS;

public class DiffSetResolver {
	public interface InodeDiffResolver {
		public Inode resolve(DiffSetResolver setResolver, InodeDiff diff);
	}
	
	public interface PathDiffResolver {
		public Long resolve(DiffSetResolver setResolver, PathDiff diff);
	}
	
	DiffSet diffset;
	ZKFS fs;
	InodeDiffResolver inodeResolver;
	PathDiffResolver pathResolver;
	
	public static DiffSetResolver canonicalMergeResolver(ZKArchive archive) throws IOException {
		return latestVersionResolver(DiffSet.withCollection(archive.getRevisionTree().branchTips()));
	}
	
	public static DiffSetResolver latestVersionResolver(DiffSet diffset) throws IOException {
		return new DiffSetResolver(diffset, latestInodeResolver(), latestPathResolver());
	}
	
	public static InodeDiffResolver latestInodeResolver() {
		return (DiffSetResolver setResolver, InodeDiff diff) -> {
			Inode result = null;
			for(Inode inode : diff.getResolutions().keySet()) {
				if(result == null || (inode != null && result.compareTo(inode) < 0)) result = inode;
			}
			return result;
		};
	}
	
	public static PathDiffResolver latestPathResolver() {
		return (DiffSetResolver setResolver, PathDiff diff) -> {
			Inode result = null;
			RefTag ancestorTag = null;
			Long defaultId = null;
			
			try {
				ancestorTag = setResolver.fs.getArchive().getRevisionTree().commonAncestorOf(setResolver.diffset.revisions);
				defaultId = ancestorTag.readOnlyFS().inodeForPath(diff.path).getStat().getInodeId();
			} catch (IOException e1) {
				if(ancestorTag == null) throw new RuntimeException("Unable to calculate common ancestor in diff merge");
				// just ignore it if it came from defaultId
			}
			
			if(diff.getResolutions().size() == 2 && diff.getResolutions().containsKey(null)) {
				// if it's null and one thing, and the one thing is what used to be there, take the null.
				// else, take the one thing.
				if(defaultId != null) return null;
				for(Long inodeId : diff.getResolutions().keySet()) if(inodeId != null) return inodeId;
			}
			
			for(Long inodeId : diff.getResolutions().keySet()) {
				if(inodeId == null) continue;

				Inode inode = null;
				try {
					InodeDiff idiff = setResolver.diffset.inodeDiffs.getOrDefault(inodeId, null);
					if(idiff == null) {
						// no inode diff for this id; so any reftag's version will work since they're all identical
						inode = setResolver.fs.getInodeTable().inodeWithId(inodeId);
					} else {
						inode = idiff.getResolution();
					}
				} catch (IOException e) {
					throw new IllegalStateException("Encountered exception resolving path collision information for inode " + inodeId);
				}
				
				if(result == null || result.compareTo(inode) < 0) result = inode;
			}
			
			return result != null ? result.getStat().getInodeId() : null;
		};
	}
	
	public DiffSetResolver(DiffSet diffset, InodeDiffResolver inodeResolver, PathDiffResolver pathResolver) throws IOException {
		this.diffset = diffset;
		this.inodeResolver = inodeResolver;
		this.pathResolver = pathResolver;
		this.fs = new ZKFS(diffset.latestRevision());
	}
	
	public RefTag resolve() throws IOException, DiffResolutionException {
<<<<<<< HEAD
		resolveNonDirectories();
		assertResolved();
		resolveDirectories();
		for(FileDiff diff : diffset.getDiffs()) {
			fs.getInodeTable().replaceInode(diff.getResolution());
		}
		return fs.commit(diffset.getRevisions(), null); // TODO: need to derive some secure seed here
=======
		selectResolutions();
		enforceDirectoryConsistency();
		applyResolutions();
		return fs.commit(diffset.revisions, null); // TODO: need a consistent seed here
>>>>>>> 4f0f7a44
	}
	
	protected void selectResolutions() {
		for(InodeDiff diff : diffset.inodeDiffs.values()) {
			diff.setResolution(inodeResolver.resolve(this, diff));
		}

<<<<<<< HEAD
			if(diff.isResolved()) continue;
			// TODO: what if this is a directory?
			// TODO: what if some of the branches have this as a directory, and some have it as something else?
			/* Directories are complicated because someone might change metadata (uid, gid, mode, etc.) in one
			 * branch, while editing content (adding and removing files) in multiple branches. The correct merge
			 * might have both changes.
			 * 
			 * resolveDirectories ensures that adds and deletions are consistent with final directory contents.
			 * It's ambiguous on the point of metadata.
			 */
			diff.resolve(fileResolver.resolve(this, diff));
		}
	}
	
	protected void resolveDirectories() throws IOException, DiffResolutionException {
		for(String alteredDirectory : diffsByDir.keySet()) {
			FileDiff diff = diffset.diffForPath(alteredDirectory);
			if(diff == null) throw new IllegalStateException("altered directory " + alteredDirectory + " does not appear in diffset");
			if(!diff.getResolution().getInode().getStat().isDirectory()) throw new InconsistentDiffResolutionException(diff);
			
			ZKDirectory dir = fs.opendir(alteredDirectory);
			for(FileDiff fileDiff : diffsByDir.get(alteredDirectory)) {
				String basename = fs.basename(fileDiff.getPath());
				if(fileDiff.getResolution().getInode() == null) {
					if(dir.contains(basename)) dir.unlink(basename);
				} else {
					if(!dir.contains(basename)) dir.link(fileDiff.getResolution().getInode(), basename);
				}
			}
			
			// TODO: ensure final timestamp is consistent
=======
		for(PathDiff diff : diffset.pathDiffs.values()) {
			diff.setResolution(pathResolver.resolve(this, diff));
		}
	}
	
	protected void enforceDirectoryConsistency() throws IOException, DiffResolutionException {
		for(PathDiff diff : sortedPathDiffs()) {
			if(diff.resolution == null || parentExists(diff.path)) continue;
			diff.setResolution(null);
>>>>>>> 4f0f7a44
		}
	}
	
	protected void applyResolutions() throws IOException {
		for(InodeDiff diff : diffset.inodeDiffs.values()) {
			fs.getInodeTable().replaceInode(diff);
		}
		
		for(PathDiff diff : sortedPathDiffs()) { // need to sort so we do parent directories before children
			assert(diff.isResolved());
			if(!parentExists(diff.path)) continue;
			ZKDirectory dir = fs.opendir(fs.dirname(diff.path));
			dir.updateLink(diff.resolution, fs.basename(diff.path));
			dir.close();
		}
	}
	
	protected List<PathDiff> sortedPathDiffs() {
		List<PathDiff> pathList = new ArrayList<PathDiff>(diffset.pathDiffs.values());
		Collections.sort(pathList);
		return pathList;
	}
	
	protected boolean parentExists(String path) {
		String dirname = fs.dirname(path);
		if(dirname.equals("/")) return true;
		if(diffset.pathDiffs.containsKey(dirname)) {
			PathDiff diff = diffset.pathDiffs.get(dirname);
			if(diff.resolution == null) return false;
		}
		return parentExists(dirname);
	}
	
	public DiffSet getDiffSet() {
		return diffset;
	}
	
	public ZKFS getFs() {
		return fs;
	}
}<|MERGE_RESOLUTION|>--- conflicted
+++ resolved
@@ -96,20 +96,10 @@
 	}
 	
 	public RefTag resolve() throws IOException, DiffResolutionException {
-<<<<<<< HEAD
-		resolveNonDirectories();
-		assertResolved();
-		resolveDirectories();
-		for(FileDiff diff : diffset.getDiffs()) {
-			fs.getInodeTable().replaceInode(diff.getResolution());
-		}
-		return fs.commit(diffset.getRevisions(), null); // TODO: need to derive some secure seed here
-=======
 		selectResolutions();
 		enforceDirectoryConsistency();
 		applyResolutions();
 		return fs.commit(diffset.revisions, null); // TODO: need a consistent seed here
->>>>>>> 4f0f7a44
 	}
 	
 	protected void selectResolutions() {
@@ -117,39 +107,6 @@
 			diff.setResolution(inodeResolver.resolve(this, diff));
 		}
 
-<<<<<<< HEAD
-			if(diff.isResolved()) continue;
-			// TODO: what if this is a directory?
-			// TODO: what if some of the branches have this as a directory, and some have it as something else?
-			/* Directories are complicated because someone might change metadata (uid, gid, mode, etc.) in one
-			 * branch, while editing content (adding and removing files) in multiple branches. The correct merge
-			 * might have both changes.
-			 * 
-			 * resolveDirectories ensures that adds and deletions are consistent with final directory contents.
-			 * It's ambiguous on the point of metadata.
-			 */
-			diff.resolve(fileResolver.resolve(this, diff));
-		}
-	}
-	
-	protected void resolveDirectories() throws IOException, DiffResolutionException {
-		for(String alteredDirectory : diffsByDir.keySet()) {
-			FileDiff diff = diffset.diffForPath(alteredDirectory);
-			if(diff == null) throw new IllegalStateException("altered directory " + alteredDirectory + " does not appear in diffset");
-			if(!diff.getResolution().getInode().getStat().isDirectory()) throw new InconsistentDiffResolutionException(diff);
-			
-			ZKDirectory dir = fs.opendir(alteredDirectory);
-			for(FileDiff fileDiff : diffsByDir.get(alteredDirectory)) {
-				String basename = fs.basename(fileDiff.getPath());
-				if(fileDiff.getResolution().getInode() == null) {
-					if(dir.contains(basename)) dir.unlink(basename);
-				} else {
-					if(!dir.contains(basename)) dir.link(fileDiff.getResolution().getInode(), basename);
-				}
-			}
-			
-			// TODO: ensure final timestamp is consistent
-=======
 		for(PathDiff diff : diffset.pathDiffs.values()) {
 			diff.setResolution(pathResolver.resolve(this, diff));
 		}
@@ -159,7 +116,6 @@
 		for(PathDiff diff : sortedPathDiffs()) {
 			if(diff.resolution == null || parentExists(diff.path)) continue;
 			diff.setResolution(null);
->>>>>>> 4f0f7a44
 		}
 	}
 	
