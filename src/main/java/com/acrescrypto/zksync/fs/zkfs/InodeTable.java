--- conflicted
+++ resolved
@@ -167,14 +167,6 @@
 		makeEmptyRevision();
 	}
 
-<<<<<<< HEAD
-	public void replaceInode(FileDiffResolution fileDiffResolution) {
-		// TODO: consider cache effects
-		if(fileDiffResolution.getInode() == null) {
-			inodes.remove(fileDiffResolution.getInodeId());
-		} else {
-			inodes.put(fileDiffResolution.getInodeId(), fileDiffResolution.getInode());
-=======
 	public void replaceInode(InodeDiff inodeDiff) {
 		assert(inodeDiff.isResolved());
 		if(inodeDiff.getResolution() == null) {
@@ -204,7 +196,6 @@
 			// make sure we retain existing instances, to keep caches square
 			inodes.putIfAbsent(inodeDiff.getInodeId(), new Inode(fs));
 			inodes.get(inodeDiff.getInodeId()).deserialize(duplicated.serialize());
->>>>>>> 4f0f7a44
 		}
 	}
 	
